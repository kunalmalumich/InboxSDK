--- conflicted
+++ resolved
@@ -11,22 +11,6 @@
 				event.composeView.insertTextIntoBodyAtCursor('Hello World!');
 			},
 		});
-<<<<<<< HEAD
-
-		var msg = inboxSDK.ButterBar.showMessage({text:'a<b>c '+Math.random(), persistent: true, hideOnViewChanged: false});
-		setTimeout(function() {
-			var msg2 = inboxSDK.ButterBar.showMessage({text:'bop', time:1000});
-
-		}, 3000);
-
-		['close','sending','sent'].forEach(function(evtName) {
-			composeView.on(evtName, function(evt) {
-				log('composeView', evtName, evt);
-			});
-		});
-	});
-=======
->>>>>>> 6e3e7db2
 
 	});
 
