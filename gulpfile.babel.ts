import fs from 'node:fs';
import path from 'node:path';
import gulp from 'gulp';
import destAtomic from 'gulp-dest-atomic';
import webpack from 'webpack';
import stdio from 'stdio';
import extReloader from './live/extReloader';
import fg from 'fast-glob';
import exec from './src/build/exec';

const sdkFilename = 'inboxsdk';

const args = stdio.getopt({
  // --watch is a node flag that doesn't seem to work after Node 18.12 with gulp.
  // using -w seems to work though.
  watch: { key: 'w', description: 'Automatic rebuild' },
  reloader: { key: 'r', description: 'Automatic extension reloader' },
  hot: { key: 'h', description: 'hot module replacement' },
  remote: {
    description: 'Remote-loading bundle with integrated pageWorld script',
  },
  integratedPageWorld: {
    description:
      'Non-remote-loading bundle with integrated pageWorld script, for testing in projects that expect the remote-loading build',
  },
  minify: { key: 'm', description: 'Minify build' },
  production: { key: 'p', description: 'Production build' },
  copyToStreak: {
    key: 'c',
    description: 'Copy dev build to Streak dev build folder',
  },
});

// Don't let production be built without minification.
// Could just make the production flag imply the minify flag, but that seems
// like it would harm discoverability.
if (args.production && !args.minify) {
  throw new Error('--production requires --minify');
}

// --watch causes Browserify to use full paths in module references. We don't
// want those visible in production.
if (args.production && (args.watch || args.integratedPageWorld)) {
  throw new Error(
    '--production can not be used with --watch, or --integratedPageWorld'
  );
}

process.env.NODE_ENV = args.production ? 'production' : 'development';
process.env.IMPLEMENTATION_URL = args.production
  ? 'https://www.inboxsdk.com/build/platform-implementation.js'
  : 'http://localhost:4567/platform-implementation.js';

async function setupExamples() {
  // Copy inboxsdk.js (and .map) to all subdirs under examples/
  let dirs: string[] = [];
  if (args.copyToStreak) {
    dirs.push('../MailFoo/extensions/devBuilds/chrome/');
  }

  let srcs: string[] = [];
  if (!args.remote && !args.integratedPageWorld) {
    srcs = [
      './packages/core/inboxsdk.js',
      './packages/core/pageWorld.js',
      './packages/core/background.js',
    ];

    dirs = dirs.concat(await fg(['examples/*'], { onlyDirectories: true }));
  } else if (args.remote) {
    dirs.push('./dist');
    srcs = [
      './packages/core/inboxsdk.js*',
      './packages/core/platform-implementation.js*',
      './packages/core/pageWorld.js*',
    ];
  } else if (args.integratedPageWorld) {
    dirs.push('./dist');
    srcs = ['./packages/core/inboxsdk.js', './packages/core/pageWorld.js'];
  }

  let stream = gulp.src(srcs);
  for (const dir of dirs) {
    stream = stream.pipe(destAtomic(dir));
  }
  await new Promise((resolve, reject) => {
    stream.on('error', (err: any) => {
      reject(err);
    });
    stream.on('finish', () => {
      resolve(undefined);
    });
  });
  if (args.reloader) {
    await extReloader();
  }
}

gulp.task('noop', () => {
  // This task exists so we can run `yarn gulp noop` to check that this
  // script loads without any side effects.
});

async function getVersion(): Promise<string> {
  const results = await Promise.all([
    exec('git rev-list HEAD --max-count=1'),
    exec('git status --porcelain'),
  ]);
  const commit = results[0].toString().trim().slice(0, 16);
  const isModified = /^\s*M/m.test(results[1].toString());

  const packageJson = JSON.parse(
    await fs.promises.readFile(
      path.join(__dirname, 'packages/core/package.json'),
      'utf8'
    )
  );

  let version = `${packageJson.version}-${Date.now()}-${commit}`;
  if (isModified) {
    version += '-MODIFIED';
  }
  if (args.watch) {
    version += '-WATCH';
  }
  return version;
}

const enum OutputLibraryType {
  /** Used for the integrated page world build */
  Var = 'var',
  /** Remote and npm output format for compatibility's sake */
  UMD = 'umd',
  /** Future output format */
  ESM = 'module',
}

interface WebpackTaskOptions {
  entry: webpack.Configuration['entry'];
  devtool?: webpack.Configuration['devtool'];
  disableMinification?: boolean;
  afterBuild?: () => Promise<void>;
  plugins?: webpack.Configuration['plugins'];
}

async function webpackTask({
  entry,
  disableMinification,
  ...options
}: WebpackTaskOptions): Promise<void> {
  const willMinify = args.minify && !disableMinification;

  const VERSION = await getVersion();

  const bundler = webpack({
    devtool: options.devtool ?? 'source-map',
    entry,
    mode: args.production ? 'production' : 'development',
    module: {
      rules: [
        {
          resourceQuery: /raw/,
          type: 'asset/source',
        },
        {
          exclude: /(node_modules|dist|packages\/core)/,
          test: /\.m?[jt]sx?$/,
          use: {
            loader: 'babel-loader',
            options: {
              plugins: [
                [
                  'transform-inline-environment-variables',
                  {
                    include: ['NODE_ENV', 'IMPLEMENTATION_URL', 'VERSION'],
                  },
                ],
              ],
            },
          },
        },
        {
          test: /\.css$/,
          use: [
            {
              loader: 'style-loader',
              options: {
                insert: (htmlElement: HTMLStyleElement) => {
                  htmlElement.setAttribute(
                    'data-inboxsdk-version',
                    // eslint-disable-next-line @typescript-eslint/ban-ts-comment -- this is injected by webpack
                    ///@ts-ignore
                    SDK_VERSION
                  );
                  document.head.append(htmlElement);
                },
              },
            },
            {
              loader: 'css-loader',
              options: {
                // importLoaders: 1,
                modules: {
                  exportLocalsConvention: 'dashesOnly',
                  localIdentName: args.production
                    ? 'inboxsdk__[hash:base64]'
                    : 'inboxsdk__[name]__[local][hash:base64]',
                  mode: (resourcePath: string) =>
                    resourcePath.endsWith('.module.css') ? 'local' : 'global',
                  namedExport: true,
                },
              },
            },
            { loader: 'postcss-loader' },
          ],
        },
      ],
    },
    optimization: {
      minimize: willMinify,
    },
    output: {
      path: path.join(__dirname, 'packages/core'),
      uniqueName: 'inboxsdk_' + VERSION,
    },
    plugins: [
      new webpack.DefinePlugin({
        SDK_VERSION: JSON.stringify(VERSION),
      }),
      ...(willMinify || args.production
        ? [
            new webpack.BannerPlugin({
              banner: fs.readFileSync('./src/inboxsdk-js/header.ts', 'utf8'),
              raw: true,
              entryOnly: true,
            }),
          ]
        : []),
      // Work around for Buffer is undefined:
      // https://github.com/webpack/changelog-v5/issues/10
      new webpack.ProvidePlugin({
        Buffer: ['buffer', 'Buffer'],
        // transitively from react-draggable-list -> react-motion -> performance-now uses 'process/browser'
        process: 'process/browser',
      }),
      ...(options.plugins ?? []),
    ],
    resolve: {
      extensions: ['.js', '.jsx', '.ts', '.tsx'],
      fallback: {
        // 'assert' used in the SDK directly
        assert: require.resolve('assert/'),
        // 'querystring' used in the SDK directly
        querystring: require.resolve('querystring-es3/'),
      },
    },
    stats: {
      errorDetails: true,
    },
  } satisfies webpack.Configuration);

  if (args.watch) {
    bundler.watch({}, (err, stats) => {
      if (err) {
        console.error(err);
        return;
      }
      console.log(stats?.toString({ colors: true }));

      options.afterBuild?.();
    });
  } else {
    await new Promise<void>((resolve, reject) => {
      bundler.run((err, stats) => {
        if (err) {
          console.error(err);
          reject(err);
          return;
        }
        console.log(stats?.toString({ colors: true }));
        resolve();
      });
    });
    return options.afterBuild?.();
  }
}

const pageWorld: webpack.EntryObject = {
  pageWorld: './src/injected-js/main',
};

gulp.task('clean', async () => {
  const folders = ['./dist', './packages/core/src', './packages/core/test'];
  await Promise.all([
    ...folders.map((folder) =>
      fs.promises.rm(folder, { force: true, recursive: true })
    ),
    fs.promises.rm('./packages/core/inboxsdk.min.js', { force: true }),
  ]);

  const outputFiles = [
    './packages/core/inboxsdk.js',
    './packages/core/platform-implementation.js',
    './packages/core/pageWorld.js',
  ];

  outputFiles.flatMap((filename) => [
    fs.promises.rm(filename, { force: true }),
    fs.promises.rm(filename + '.LICENSE.txt', { force: true }),
    fg(filename + '*.map', { onlyFiles: true }).then((mapFiles) =>
      Promise.all(
        mapFiles.map((mapFile) => fs.promises.rm(mapFile, { force: true }))
      )
    ),
  ]);
});

/**
 * Copy handwritten type definitions (inboxsdk.d.ts) and those generated from source.
 */
gulp.task('types', async () => {
  const files = await fg(['./src/**/*.d.ts'], {
    onlyFiles: true,
    ignore: ['packages/core'],
  });
  for (const f of files) {
    const newPath = path.join('./packages/core', f);
    await fs.promises.mkdir(path.dirname(newPath), { recursive: true });
    await fs.promises.copyFile(f, newPath);
  }
  await exec('yarn typedefs');
});

let config: WebpackTaskOptions;
const remoteCompatConfig = {
  afterBuild: setupExamples,
} as const;

if (args.remote) {
  config = {
    ...remoteCompatConfig,
    devtool: false,
    entry: {
      [sdkFilename]: {
        library: {
          export: 'default',
          name: 'InboxSDK',
          type: OutputLibraryType.UMD,
        },
        import: './src/inboxsdk-js/inboxsdk-REMOTE',
      },
      'platform-implementation':
        './src/platform-implementation-js/main-INTEGRATED-PAGEWORLD',
    },
    plugins: [
      new webpack.SourceMapDevToolPlugin({
        fileContext: '../',
        // Adds hash to the end of the sourcemap URL so that
        // remote code source maps are not cached erroneously by Sentry
        // if and when https://github.com/getsentry/sentry/issues/54819 is patched up.
        filename: '[file].[contenthash].map',
        publicPath: 'https://www.inboxsdk.com/build/',
      }),
    ],
  };
} else if (args.integratedPageWorld) {
  // non-remote bundle built for compatibility with remote bundle
  config = {
    ...remoteCompatConfig,
    devtool: 'inline-source-map',
    entry: {
      [sdkFilename]: {
        library: {
          export: 'default',
          name: 'InboxSDK',
          type: OutputLibraryType.Var,
        },
        import: './src/inboxsdk-js/inboxsdk-NONREMOTE-INTEGRATED-PAGEWORLD',
      },
    },
  };
} else {
  // standard npm non-remote bundle
  config = {
    entry: {
      ...pageWorld,
      [sdkFilename]: {
        library: {
          export: 'default',
          name: 'InboxSDK',
          type: OutputLibraryType.UMD,
        },
        import: './src/inboxsdk-js/inboxsdk-NONREMOTE',
      },
<<<<<<< HEAD
    },
    disableMinification: true,
    afterBuild: async () => {
      setupExamples();
      const { minify } = await import('terser');

      const sourceOutput = await fs.promises.readFile(
        'packages/core/inboxsdk.js',
        'utf8'
      );

      const minified = await minify(sourceOutput);
      await fs.promises.writeFile(
        'packages/core/inboxsdk.min.js',
        minified.code!,
        {
          encoding: 'utf8',
        }
      );
    },
  };
=======
    });
  });
  gulp.task('remote', () => {
    throw new Error('No separate remote bundle in non-remote bundle mode');
  });
  gulp.task('default', gulp.parallel(gulp.series('pageWorld', 'sdk'), 'types'));
>>>>>>> eab9e2dc
}

gulp.task('sdk', async () => {
  // Only the npm build contains pageWorld as of writing.
  if (config.entry instanceof Object && !('pageWorld' in config.entry)) {
    await webpackTask({
      entry: pageWorld,
      devtool: args.remote ? false : 'inline-source-map',
    });
  }

  return webpackTask(config);
});

gulp.task('default', gulp.parallel('sdk', 'types'));

gulp.task(
  'server',
  gulp.series('sdk', async function serverRun() {
    const app = await import('./live/app');
    app.run();
  })
);<|MERGE_RESOLUTION|>--- conflicted
+++ resolved
@@ -392,7 +392,6 @@
         },
         import: './src/inboxsdk-js/inboxsdk-NONREMOTE',
       },
-<<<<<<< HEAD
     },
     disableMinification: true,
     afterBuild: async () => {
@@ -414,14 +413,6 @@
       );
     },
   };
-=======
-    });
-  });
-  gulp.task('remote', () => {
-    throw new Error('No separate remote bundle in non-remote bundle mode');
-  });
-  gulp.task('default', gulp.parallel(gulp.series('pageWorld', 'sdk'), 'types'));
->>>>>>> eab9e2dc
 }
 
 gulp.task('sdk', async () => {
