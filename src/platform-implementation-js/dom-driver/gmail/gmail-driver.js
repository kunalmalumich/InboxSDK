var _ = require('lodash');
var Bacon = require('baconjs');

require('./custom-style');

var Driver = require('../../driver-interfaces/driver');
var GmailElementGetter = require('./gmail-element-getter');
var makeXhrInterceptor = require('./make-xhr-interceptor');
var GmailThreadView = require('./views/gmail-thread-view');

var GmailModalView = require('./widgets/gmail-modal-view');


var GmailDriver = function(){
	Driver.call(this);

	this._setupEventStreams();
};

GmailDriver.prototype = Object.create(Driver.prototype);

_.extend(GmailDriver.prototype, {

	__memberVariables: [
<<<<<<< HEAD
		{name: '_threadMetadataOracle', destroy: false, get: true},
		{name: '_fullscreenViewDriverStream', destroy: true, get: true, destroyFunction: 'end'},
=======
		{name: '_routeViewDriverStream', destroy: true, get: true, destroyFunction: 'end'},
>>>>>>> f78162ee
		{name: '_rowListViewDriverStream', destroy: true, get: true, destroyFunction: 'end'},
		{name: '_threadViewDriverStream', destroy: true, get: true, destroyFunction: 'end'},
		{name: '_toolbarViewDriverStream', destroy: true, get: true, destroyFunction: 'end'},
		{name: '_composeViewDriverStream', destroy: true, get: true, destroyFunction: 'end'},
		{name: '_xhrInterceptorStream', destroy: true, get: true, destroyFunction: 'end'},
		{name: '_messageViewDriverStream', destroy: true, get: true, destroyFunction: 'end'}
	],

	showCustomRouteView: function(element){
		require('./gmail-driver/show-custom-route-view')(this, element);
	},

	showNativeRouteView: function(){
		require('./gmail-driver/show-native-route-view')(this);
	},

	getNativeRouteNames: function(){
		return require('./views/gmail-route-view/gmail-route-names').GMAIL_VIEWS;
	},

	createLink: function(viewName, params){
		return require('./gmail-driver/create-link')(this, viewName, params);
	},

	gotoView: function(viewName, params){
		return require('./gmail-driver/goto-view')(this, viewName, params);
	},

	openComposeWindow: function(){
		require('./gmail-driver/open-compose-window')(this);
	},

	createModalView: function(options){
		return new GmailModalView(options);
	},

	_setupEventStreams: function(){
		var result = makeXhrInterceptor();
		var xhrInterceptStream = result.xhrInterceptStream;
		this._threadMetadataOracle = result.threadMetadataOracle;

		this._xhrInterceptorStream = new Bacon.Bus();
		this._xhrInterceptorStream.plug(xhrInterceptStream);

		require('./gmail-driver/setup-route-view-driver-stream')(this);

		this._rowListViewDriverStream = this._setupRouteSubViewDriver('newGmailRowlistView');
		this._threadViewDriverStream = this._setupRouteSubViewDriver('newGmailThreadView');

		this._setupToolbarViewDriverStream();
		this._setupMessageViewDriverStream();
		this._setupComposeViewDriverStream();
	},

	_setupComposeViewDriverStream: function() {
		this._composeViewDriverStream = new Bacon.Bus();
		this._composeViewDriverStream.plug(
			require('./gmail-driver/setup-compose-view-driver-stream')(
				this, this._messageViewDriverStream, this._xhrInterceptorStream
			)
		);
	},

	_setupRouteSubViewDriver: function(viewName){
		var bus = new Bacon.Bus();

		bus.plug(
			this._routeViewDriverStream.flatMap(function(gmailRouteView){
				return gmailRouteView.getEventStream().filter(function(event){
					return event.eventName === viewName;
				})
				.map(function(event){
					return event.view;
				});
			})
		);

		return bus;
	},

	_setupToolbarViewDriverStream: function(){
		this._toolbarViewDriverStream = new Bacon.Bus();

		this._toolbarViewDriverStream.plug(
			this._rowListViewDriverStream.map(function(gmailRowListView){
				return gmailRowListView.getToolbarView();
			})
		);

		this._toolbarViewDriverStream.plug(
			this._threadViewDriverStream.map(function(gmailThreadView){
				return gmailThreadView.getToolbarView();
			})
		);
	},

	_setupMessageViewDriverStream: function(){
		this._messageViewDriverStream = new Bacon.Bus();

		this._messageViewDriverStream.plug(
			this._threadViewDriverStream.flatMap(function(gmailThreadView){
				return gmailThreadView.getEventStream().filter(function(event){
					return event.eventName === 'messageLoaded';
				})
				.map(function(event){
					return event.view;
				});
			})
		);
	}

});

module.exports = GmailDriver;<|MERGE_RESOLUTION|>--- conflicted
+++ resolved
@@ -22,12 +22,8 @@
 _.extend(GmailDriver.prototype, {
 
 	__memberVariables: [
-<<<<<<< HEAD
 		{name: '_threadMetadataOracle', destroy: false, get: true},
-		{name: '_fullscreenViewDriverStream', destroy: true, get: true, destroyFunction: 'end'},
-=======
 		{name: '_routeViewDriverStream', destroy: true, get: true, destroyFunction: 'end'},
->>>>>>> f78162ee
 		{name: '_rowListViewDriverStream', destroy: true, get: true, destroyFunction: 'end'},
 		{name: '_threadViewDriverStream', destroy: true, get: true, destroyFunction: 'end'},
 		{name: '_toolbarViewDriverStream', destroy: true, get: true, destroyFunction: 'end'},
