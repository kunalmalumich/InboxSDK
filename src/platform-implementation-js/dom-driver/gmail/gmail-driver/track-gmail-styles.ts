--- conflicted
+++ resolved
@@ -101,18 +101,11 @@
   }
 
   try {
-<<<<<<< HEAD
-    await Promise.all([
-      waitFor(() => document.querySelector('.TO .TN')),
-      waitFor(() => document.querySelector(navItemSelector)),
-    ]);
-=======
     await waitFor(
       () =>
         document.querySelector('.TO .TN') &&
         document.querySelector(navItemSelector)
     );
->>>>>>> 7b7fc410
   } catch (err) {
     Logger.error(err);
     return;
