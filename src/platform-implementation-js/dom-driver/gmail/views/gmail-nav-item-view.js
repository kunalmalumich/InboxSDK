--- conflicted
+++ resolved
@@ -520,25 +520,17 @@
               container.classList.add('bym');
           });
 
-<<<<<<< HEAD
-        buttonOptions.onClick(event);
-
-        event.dropdown.on('destroy', () => {
-          buttonOptions.buttonView.deactivate();
-        });
-      };
-    } else {
-      buttonOptions.dropdownShowFunction = buttonOptions.onClick;
-    }
-=======
         stopper.onValue(() => {
           container.classList.remove('bym');
         });
       }
 
       buttonOptions.onClick(event);
+
+      event.dropdown.on('destroy', () => {
+        buttonOptions.buttonView.deactivate();
+      });
     };
->>>>>>> ed958b3f
 
     const accessoryViewController = new DropdownButtonViewController(
       buttonOptions
