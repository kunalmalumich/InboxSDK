var _ = require('lodash');
var assert = require('assert');
<<<<<<< HEAD
const Bacon = require('baconjs');
const Kefir = require('kefir');

const kefirCast = require('../../../lib/kefir-cast');

const BasicClass = require('../../../lib/basic-class');
=======
var Bacon = require('baconjs');
const asap = require('asap');

>>>>>>> b802967e
const assertInterface = require('../../../lib/assert-interface');
var makeMutationObserverChunkedStream = require('../../../lib/dom/make-mutation-observer-chunked-stream');
var baconCast = require('bacon-cast');
var ThreadRowViewDriver = require('../../../driver-interfaces/thread-row-view-driver');

var GmailDropdownView = require('../widgets/gmail-dropdown-view');
var DropdownView = require('../../../widgets/buttons/dropdown-view');
var GmailLabelView = require('../widgets/gmail-label-view');

var updateIcon = require('../lib/update-icon/update-icon');

const cachedModificationsByRow = new WeakMap();

function focusAndNoPropagation(event) {
  this.focus();
  event.stopImmediatePropagation();
}

function starGroupEventInterceptor(event) {
  const isOnStar = this.firstElementChild.contains(event.target);
  const isOnSDKButton = !isOnStar && this !== event.target;
  if (!isOnStar) {
    event.stopImmediatePropagation();
    if (!isOnSDKButton || event.type == 'mouseover') {
      const newEvent = document.createEvent('MouseEvents');
      newEvent.initMouseEvent(
        event.type, event.bubbles, event.cancelable, event.view,
        event.detail, event.screenX, event.screenY, event.clientX, event.clientY,
        event.ctrlKey, event.altKey, event.shiftKey, event.metaKey,
        event.button, event.relatedTarget
      );
      this.parentElement.dispatchEvent(newEvent);
    }
  }
}

var GmailThreadRowView = function(element, rowListViewDriver) {
  assert(element.hasAttribute('id'), 'check element is main thread row');

  const isVertical = _.intersection(_.toArray(element.classList), ['zA','apv']).length === 2;
  if (isVertical) {
    const threadRow3 = element.nextElementSibling.nextElementSibling;
    const has3Rows = (threadRow3 && threadRow3.classList.contains('apw'));
    this._elements = has3Rows ?
      [element, element.nextElementSibling, element.nextElementSibling.nextElementSibling] :
      [element, element.nextElementSibling];
  } else {
    this._elements = [element];
  }

  this._modifications = cachedModificationsByRow.get(this._elements[0]);
  if (!this._modifications) {
    this._alreadyHadModifications = false;
    this._modifications = {
      label: {unclaimed: [], claimed: []},
      button: {unclaimed: [], claimed: []}
    };
    cachedModificationsByRow.set(this._elements[0], this._modifications);
  } else {
    this._alreadyHadModifications = true;
  }

  this._rowListViewDriver = rowListViewDriver;
  this._pageCommunicator = null; // supplied by GmailDriver later
  this._userView = null; // supplied by ThreadRowView
  this._cachedThreadID = null; // set in getter

<<<<<<< HEAD
  this._eventStream = new Kefir.bus();
  this._stopper = this._eventStream.filter(false).mapEnd(() => 0);
=======
  this._eventStream = new Bacon.Bus();
  this._stopper = new Bacon.Bus();
>>>>>>> b802967e

  // Stream that emits an event after whenever Gmail replaces the ThreadRow DOM
  // nodes. One time this happens is when you have a new email in your inbox,
  // you read the email, return to the inbox, get another email, and then the
  // first email becomes re-rendered.
  // Important: This stream is only listened on if some modifier method
  // (like addLabel) is called. If none of those methods are called, then the
  // stream is not listened on and no MutationObserver ever gets made, saving
  // us a little bit of work.
  const watchElement = this._elements.length === 1 ?
    this._elements[0] : this._elements[0].children[2];
<<<<<<< HEAD
  this._refresher = kefirCast(Kefir, makeMutationObserverChunkedStream(watchElement, {
    childList: true, attributes: true, attributeFilter: ['class']
  })).mapTo(null).takeUntilBy(this._stopper).toProperty(null);
=======
  this._refresher = makeMutationObserverChunkedStream(watchElement, {
    childList: true
  }).map(null).takeUntil(this._stopper).toProperty(null);
>>>>>>> b802967e

  if(isVertical){
    this._subjectRefresher = Kefir.constant(null);
  }
  else{
    const subjectElement = watchElement.querySelector('.y6');
    this._subjectRefresher = kefirCast(Kefir, makeMutationObserverChunkedStream(subjectElement, {
      childList: true
<<<<<<< HEAD
    })).mapTo(null).takeUntilBy(this._stopper).toProperty(null);
=======
    }).merge(
      makeMutationObserverChunkedStream(watchElement, {
        attributes: true, attributeFilter: ['class']
      })
    ).map(null).takeUntil(this._stopper).toProperty(null);
>>>>>>> b802967e
  }

  this.getCounts = _.once(function() {
    const thing = this._elements[0].querySelector('td div.yW');
    const [preDrafts, drafts] = thing.innerHTML.split(/<font color=[^>]+>[^>]+<\/font>/);

    const preDraftsWithoutNames = preDrafts.replace(/<span\b[^>]*>.*?<\/span>/g, '');

    const messageCountMatch = preDraftsWithoutNames.match(/\((\d+)\)/);
    const messageCount = messageCountMatch ? +messageCountMatch[1] : (preDrafts ? 1 : 0);

    const draftCountMatch = drafts && drafts.match(/\((\d+)\)/);
    const draftCount = draftCountMatch ? +draftCountMatch[1] : (drafts != null ? 1 : 0);
    return {messageCount, draftCount};
  });
};

/* Members:
{name: '_elements', destroy: false},
{name: '_modifications', destroy: false},
{name: '_pageCommunicator', destroy: false},
{name: '_userView', destroy: false},
{name: '_cachedThreadID', destroy: false},
{name: '_rowListViewDriver', destroy: false},
{name: '_eventStream', destroy: true, get: true, destroyFunction: 'end'},
{name: '_stopper', destroy: true, destroyFunction: 'push'},
{name: '_refresher', destroy: false}
*/

_.extend(GmailThreadRowView.prototype, {

  destroy: function() {
    if(!this._elements){
      return;
    }

    this._modifications.label.unclaimed = this._modifications.label.claimed
      .concat(this._modifications.label.unclaimed);
    this._modifications.label.claimed.length = 0;

    this._modifications.button.unclaimed = this._modifications.button.claimed
      .concat(this._modifications.button.unclaimed);
    this._modifications.button.claimed.length = 0;

    _.chain(this._elements)
      .map((el) => el.getElementsByClassName('inboxsdk__thread_row_addition'))
      .map(_.toArray)
      .flatten()
      .value().forEach((el) => {
        el.remove();
      });

    _.chain(this._elements)
      .map((el) => el.getElementsByClassName('inboxsdk__thread_row_hidden_inline'))
      .map(_.toArray)
      .flatten()
      .value().forEach((el) => {
        el.style.display = 'inline';
      });

    this._eventStream.end();
    this._stopper.push(null);
  },

  getEventStream() {
    return this._eventStream;
  },

  // Called by GmailDriver
  setPageCommunicator: function(pageCommunicator) {
    this._pageCommunicator = pageCommunicator;
  },

  _removeUnclaimedModifications() {
    for (let mod of this._modifications.label.unclaimed) {
      console.log('removing unclaimed label mod', mod);
      mod.remove();
    }
    this._modifications.label.unclaimed.length = 0;
    for (let mod of this._modifications.button.unclaimed) {
      console.log('removing unclaimed button mod', mod);
      mod.remove();
    }
    this._modifications.button.unclaimed.length = 0;
  },

  // Returns a stream that emits this object once this object is ready for the
  // user. It should almost always synchronously ready immediately, but there's
  // a few cases such as with multiple inbox that it needs a moment.
  waitForReady: function() {
    var time = [0,10,100];
    const step = () => {
      if (this._threadIdReady()) {
        Bacon.later(1).takeUntil(this._stopper).onValue(() => {
          // TODO do this synchronously after thread row has been delivered to app.
          this._removeUnclaimedModifications();
        });
        return Bacon.once(this);
      } else {
        var stepTime = time.shift();
        if (stepTime == undefined) {
          console.log('Should not happen: ThreadRowViewDriver never became ready', this);
          return Bacon.never();
        } else {
          return Bacon.later(stepTime).flatMap(step);
        }
      }
    };

<<<<<<< HEAD
    return step().takeWhile(function(){
      return !!self._eventStream;
    });
=======
    // Performance hack: If the row already has old modifications on it, wait
    // a moment before we re-emit the thread row and process our new
    // modifications.
    const stepToUse = this._alreadyHadModifications ?
      () => Bacon.later(2).flatMap(step) : step;
    return stepToUse().takeUntil(this._stopper);
>>>>>>> b802967e
  },

  setUserView: function(userView) {
    this._userView = userView;
  },

  _expandColumn: function(colSelector, width) {
    this._rowListViewDriver.expandColumn(colSelector, width);
  },

  addLabel: function(label) {
<<<<<<< HEAD
    const gmailLabelView = new GmailLabelView({
      classes: ['inboxsdk__thread_row_addition', 'inboxsdk__thread_row_label']
    });

    const prop = kefirCast(Kefir, label).combine(this._refresher, _.identity).takeUntilBy(this._stopper);

    var added = false;
    prop.onValue((labelDescriptor) => {

      if(labelDescriptor){
=======
    const prop = baconCast(Bacon, label).toProperty().combine(this._refresher, _.identity).takeUntil(this._stopper);
    var labelMod = null;
    prop.onValue(labelDescriptor => {
      if(!labelDescriptor){
        if (labelMod) {
          labelMod.remove();
          this._modifications.label.claimed.splice(
            this._modifications.label.claimed.indexOf(labelMod), 1);
          labelMod = null;
        }
      } else {
        if (!labelMod) {
          labelMod = this._modifications.label.unclaimed.shift();
          if (!labelMod) {
            const gmailLabelView = new GmailLabelView({
              classes: ['inboxsdk__thread_row_label']
            });
            const el = gmailLabelView.getElement();
            labelMod = {
              gmailLabelView,
              remove: el.remove.bind(el)
            };
          }
          labelMod.gmailLabelView.setLabelDescriptorProperty(prop);
          this._modifications.label.claimed.push(labelMod);
        }
>>>>>>> b802967e
        const labelParentDiv = this._getLabelParent();
        if (!_.contains(labelParentDiv.children, labelMod.gmailLabelView.getElement())) {
          labelParentDiv.insertBefore(
            labelMod.gmailLabelView.getElement(), labelParentDiv.lastChild);
        }
      }
    });
  },

  addImage: function(inIconDescriptor){
    const prop = kefirCast(Kefir, inIconDescriptor)
                  .toProperty()
                  .combine(this._refresher, _.identity)
                  .combine(this._subjectRefresher, _.identity)
                  .takeUntilBy(this._stopper);

    var iconSettings = {};

    var iconWrapper = document.createElement('div');
    iconWrapper.setAttribute('class', 'inboxsdk__thread_row_icon_wrapper inboxsdk__thread_row_addition');
    var added = false;

    prop.onValue((newIconDescriptor) => {

      var iconDescriptor = newIconDescriptor || {};

      updateIcon(iconSettings, iconWrapper, false, iconDescriptor.imageClass, iconDescriptor.imageUrl);

      var containerRow = this._elements.length > 1 ?
                           this._elements[this._elements.length === 2 ? 0 : 2] :
                           this._elements[0];

      if(iconSettings.iconElement){
        containerRow.classList.add('inboxsdk__thread_row_image_added');

        if(iconDescriptor.tooltip){
          iconSettings.iconElement.setAttribute('data-tooltip', iconDescriptor.tooltip);
        }

        if(!added || !this._elements[0].contains(iconWrapper)){
          var insertionPoint = this._elements.length > 1 ?
                                this._getLabelParent() :
                                this._getLabelParent().querySelector('.y6');

          insertionPoint.insertBefore(iconWrapper, insertionPoint.firstElementChild);

          added = true;
          this._elements[0].style.display = '';
        }
      }
      else{
        if(added){
          iconWrapper.remove();

          containerRow.classList.remove('inboxsdk__thread_row_image_added');

          added = false;
        }
      }

    });
  },

  addButton: function(buttonDescriptor) {
    if (this._elements.length != 1) return; // buttons not supported in vertical preview pane

    var activeDropdown = null;
    var buttonMod = null;

<<<<<<< HEAD
    var prop = kefirCast(Kefir, buttonDescriptor).toProperty();
    prop.combine(this._refresher, _.identity).takeUntilBy(this._stopper).onValue((buttonDescriptor) => {
=======
    const prop = baconCast(Bacon, buttonDescriptor).toProperty().takeUntil(this._stopper);
    prop.mapEnd(null).onValue(buttonDescriptor => {
>>>>>>> b802967e
      if (!buttonDescriptor) {
        if (activeDropdown) {
          activeDropdown.close();
          activeDropdown = null;
        }
        if (buttonMod && buttonMod.buttonSpan) {
          buttonMod.buttonSpan.onclick = null;
        }
      }
    });
    prop.combine(this._refresher, _.identity).onValue(buttonDescriptor => {
      if (!buttonDescriptor) {
        if (buttonMod) {
          buttonMod.remove();
          this._modifications.button.claimed.splice(
            this._modifications.button.claimed.indexOf(buttonMod), 1);
          buttonMod = null;
        }
      } else {
        // compat workaround
        if (buttonDescriptor.className) {
          buttonDescriptor.iconClass = buttonDescriptor.className;
          delete buttonDescriptor.className;
        }

        // could also be trash icon
        const starGroup = this._elements[0].querySelector('td.apU.xY, td.aqM.xY');

        let buttonSpan, iconSettings;
        if (!buttonMod) {
          buttonMod = this._modifications.button.unclaimed.shift();
          if (!buttonMod) {
            buttonSpan = document.createElement('span');
            buttonSpan.className = 'inboxsdk__thread_row_button';
            buttonSpan.setAttribute('tabindex', "-1");
            buttonSpan.onmousedown = focusAndNoPropagation;

            // Don't let the whole column count as the star for click and mouse over purposes.
            // Click events that aren't directly on the star should be stopped.
            // Mouseover events that aren't directly on the star should be stopped and
            // re-emitted from the thread row, so the thread row still has the mouseover
            // appearance.
            // Click events that are on one of our buttons should be stopped. Click events
            // that aren't on the star button or our buttons should be re-emitted from the
            // thread row so it counts as clicking on the thread.
            starGroup.onmouseover = starGroup.onclick = starGroupEventInterceptor;

            iconSettings = {
              iconUrl: null,
              iconClass: null,
              iconElement: null,
              iconImgElement: null
            };

            buttonMod = {
              buttonSpan,
              iconSettings,
              remove: buttonSpan.remove.bind(buttonSpan)
            };
          }
          this._modifications.button.claimed.push(buttonMod);
        }

        buttonSpan = buttonMod.buttonSpan;
        iconSettings = buttonMod.iconSettings;

        if(buttonDescriptor.onClick){
          buttonSpan.onclick = (event) => {
            const appEvent = {
              threadRowView: this._userView
            };
            if (buttonDescriptor.hasDropdown) {
              if (activeDropdown) {
                this._elements[0].classList.remove('inboxsdk__dropdown_active');
                activeDropdown.close();
                activeDropdown = null;
                return;
              } else {
                this._elements[0].classList.add('inboxsdk__dropdown_active');
                appEvent.dropdown = activeDropdown = new DropdownView(new GmailDropdownView(), buttonSpan, null);
                appEvent.dropdown.on('destroy', function(){
                  setTimeout(function(){
                    activeDropdown = null;
                  }, 1);
                });
              }
            }
            buttonDescriptor.onClick.call(null, appEvent);
          };
        }

        updateIcon(iconSettings, buttonSpan, false, buttonDescriptor.iconClass, buttonDescriptor.iconUrl);
        if (!_.contains(starGroup.children, buttonSpan)) {
          starGroup.appendChild(buttonSpan);
          this._expandColumn('col.y5', 26*starGroup.children.length);
        }
      }
    });
  },

  addAttachmentIcon: function(opts) {
    const getImgElement = _.once(() => {
      const img = document.createElement('img');
      img.src = 'images/cleardot.gif';
      return img;
    });
    var added = false;
    var currentIconUrl;

    var prop = kefirCast(Kefir, opts).toProperty();
    prop.combine(this._refresher, _.identity).takeUntilBy(this._stopper).onValue(opts => {
      if (!opts) {
        if (added) {
          getImgElement().remove();
          added = false;
        }
      } else {
        const img = getImgElement();
        if(opts.tooltip){
          img.setAttribute('data-tooltip', opts.tooltip);
        }
        else{
          img.removeAttribute('data-tooltip');
        }

        img.className =
          'inboxsdk__thread_row_addition inboxsdk__thread_row_attachment_icon ' +
          (opts.iconClass || '');
        if (currentIconUrl != opts.iconUrl) {
          img.style.background = opts.iconUrl ? "url("+opts.iconUrl+") no-repeat 0 0" : '';
          currentIconUrl = opts.iconUrl;
        }

        var attachmentDiv = this._elements[0].querySelector('td.yf.xY');
        if (!attachmentDiv.contains(img)) {
          attachmentDiv.appendChild(img);
          added = true;
          this._expandColumn('col.yg', attachmentDiv.children.length*16);
          if (this._elements.length > 1) {
            this._fixDateColumnWidth();
          }
        }
      }
    });
  },

  _fixDateColumnWidth: function() {
    asap(() => {
      if (!this._elements) return;

      const dateContainer = this._elements[0].querySelector('td.xW, td.yf > div.apm');
      if (!dateContainer) return;
      const visibleDateSpan = dateContainer.querySelector('.inboxsdk__thread_row_custom_date') ||
        dateContainer.firstElementChild;

      // Attachment icons are only in the date column in vertical preivew pane.
      const dateColumnAttachmentIconCount = this._elements[0].querySelectorAll('td.yf > img').length;
      this._expandColumn('col.xX',
        visibleDateSpan.offsetWidth + 8 + 6 + dateColumnAttachmentIconCount*16);
    });
  },

  replaceDate: function(opts) {
    const prop = kefirCast(Kefir, opts).toProperty();
    prop.combine(this._refresher, _.identity).takeUntilBy(this._stopper).onValue(opts => {
      const dateContainer = this._elements[0].querySelector('td.xW, td.yf > div.apm');
      const originalDateSpan = dateContainer.firstElementChild;
      var customDateSpan = originalDateSpan.nextElementSibling;
      if (!customDateSpan) {
        customDateSpan = document.createElement('span');
        customDateSpan.className = 'inboxsdk__thread_row_addition inboxsdk__thread_row_custom_date';
        dateContainer.appendChild(customDateSpan);

        originalDateSpan.classList.add('inboxsdk__thread_row_hidden_inline');
      }

      if (!opts) {
        customDateSpan.style.display = 'none';
        originalDateSpan.style.display = 'inline';
      } else {
        customDateSpan.textContent = opts.text;
        if (opts.tooltip) {
          customDateSpan.setAttribute('data-tooltip', opts.tooltip);
          customDateSpan.setAttribute('aria-label', opts.tooltip);
        } else {
          customDateSpan.removeAttribute('data-tooltip');
          customDateSpan.removeAttribute('aria-label');
        }
        customDateSpan.style.color = opts.textColor || '';

        customDateSpan.style.display = 'inline';
        originalDateSpan.style.display = 'none';

        this._fixDateColumnWidth();
      }
    });
  },

  getSubject: function() {
    if (this._elements.length > 1) {
      return this._elements[1].querySelector('div.xS div.xT div.y6 > span[id]').textContent;
    } else {
      return this._elements[0].querySelector('td.a4W div.xS div.xT div.y6 > span[id]').textContent;
    }
  },

  getDateString: function() {
    return this._elements[0].querySelector('td.xW > span, td.yf.apt > div.apm > span').title;
  },

  _threadIdReady: function() {
    return !!this.getThreadID();
  },

  getThreadID: function() {
    if (this._cachedThreadID) {
      return this._cachedThreadID;
    }
    const threadID = this._pageCommunicator.getThreadIdForThreadRow(this._elements[0]);
    if (threadID) {
      this._cachedThreadID = threadID;
    }
    return threadID;
  },

  getVisibleDraftCount: function() {
    return this.getCounts().draftCount;
  },

  getVisibleMessageCount: function() {
    return this.getCounts().messageCount;
  },

  getContacts: function(){
    const senderSpans = this._elements[0].querySelectorAll('[email]');

    return _.chain(senderSpans)
            .map((span) => ({
              emailAddress: span.getAttribute('email'),
              name: span.getAttribute('name')
            }))
            .uniq((contact) => contact.emailAddress)
            .value();
  },

  isSelected: function(){
    return !!this._elements[0].querySelector('div[role=checkbox][aria-checked=true]');
  },

  _getLabelParent: function(){
    return this._elements.length > 1 ?
            this._elements[ this._elements.length === 2 ? 0 : 2 ].querySelector('div.apu') :
            this._elements[0].querySelector('td.a4W div.xS div.xT');
  }

});

assertInterface(GmailThreadRowView.prototype, ThreadRowViewDriver);

module.exports = GmailThreadRowView;<|MERGE_RESOLUTION|>--- conflicted
+++ resolved
@@ -1,20 +1,14 @@
 var _ = require('lodash');
 var assert = require('assert');
-<<<<<<< HEAD
 const Bacon = require('baconjs');
 const Kefir = require('kefir');
-
-const kefirCast = require('../../../lib/kefir-cast');
-
-const BasicClass = require('../../../lib/basic-class');
-=======
-var Bacon = require('baconjs');
 const asap = require('asap');
 
->>>>>>> b802967e
+
 const assertInterface = require('../../../lib/assert-interface');
 var makeMutationObserverChunkedStream = require('../../../lib/dom/make-mutation-observer-chunked-stream');
 var baconCast = require('bacon-cast');
+const kefirCast = require('../../../lib/kefir-cast');
 var ThreadRowViewDriver = require('../../../driver-interfaces/thread-row-view-driver');
 
 var GmailDropdownView = require('../widgets/gmail-dropdown-view');
@@ -79,13 +73,10 @@
   this._userView = null; // supplied by ThreadRowView
   this._cachedThreadID = null; // set in getter
 
-<<<<<<< HEAD
+
   this._eventStream = new Kefir.bus();
-  this._stopper = this._eventStream.filter(false).mapEnd(() => 0);
-=======
-  this._eventStream = new Bacon.Bus();
-  this._stopper = new Bacon.Bus();
->>>>>>> b802967e
+  this._stopper = new Kefir.bus();
+
 
   // Stream that emits an event after whenever Gmail replaces the ThreadRow DOM
   // nodes. One time this happens is when you have a new email in your inbox,
@@ -97,32 +88,31 @@
   // us a little bit of work.
   const watchElement = this._elements.length === 1 ?
     this._elements[0] : this._elements[0].children[2];
-<<<<<<< HEAD
-  this._refresher = kefirCast(Kefir, makeMutationObserverChunkedStream(watchElement, {
-    childList: true, attributes: true, attributeFilter: ['class']
-  })).mapTo(null).takeUntilBy(this._stopper).toProperty(null);
-=======
-  this._refresher = makeMutationObserverChunkedStream(watchElement, {
-    childList: true
-  }).map(null).takeUntil(this._stopper).toProperty(null);
->>>>>>> b802967e
+
+    this._refresher = kefirCast(Kefir, makeMutationObserverChunkedStream(watchElement, {
+      childList: true
+    })).mapTo(null).takeUntilBy(this._stopper).toProperty(null);
 
   if(isVertical){
     this._subjectRefresher = Kefir.constant(null);
   }
   else{
     const subjectElement = watchElement.querySelector('.y6');
-    this._subjectRefresher = kefirCast(Kefir, makeMutationObserverChunkedStream(subjectElement, {
-      childList: true
-<<<<<<< HEAD
-    })).mapTo(null).takeUntilBy(this._stopper).toProperty(null);
-=======
-    }).merge(
-      makeMutationObserverChunkedStream(watchElement, {
-        attributes: true, attributeFilter: ['class']
-      })
-    ).map(null).takeUntil(this._stopper).toProperty(null);
->>>>>>> b802967e
+    this._subjectRefresher = kefirCast(
+                              Kefir,
+                              makeMutationObserverChunkedStream(subjectElement, {
+                                childList: true
+                              })
+                            )
+                            .merge(
+                              kefirCast(
+                                Kefir,
+                                makeMutationObserverChunkedStream(watchElement, {
+                                  attributes: true, attributeFilter: ['class']
+                                })
+                              )
+                            )
+                            .mapTo(null).takeUntilBy(this._stopper).toProperty(null);
   }
 
   this.getCounts = _.once(function() {
@@ -184,7 +174,7 @@
       });
 
     this._eventStream.end();
-    this._stopper.push(null);
+    this._stopper.emit(null);
   },
 
   getEventStream() {
@@ -216,7 +206,7 @@
     var time = [0,10,100];
     const step = () => {
       if (this._threadIdReady()) {
-        Bacon.later(1).takeUntil(this._stopper).onValue(() => {
+        Bacon.later(1).takeWhile(() => !this._eventStream.ended).onValue(() => {
           // TODO do this synchronously after thread row has been delivered to app.
           this._removeUnclaimedModifications();
         });
@@ -232,18 +222,14 @@
       }
     };
 
-<<<<<<< HEAD
-    return step().takeWhile(function(){
-      return !!self._eventStream;
-    });
-=======
     // Performance hack: If the row already has old modifications on it, wait
     // a moment before we re-emit the thread row and process our new
     // modifications.
     const stepToUse = this._alreadyHadModifications ?
       () => Bacon.later(2).flatMap(step) : step;
-    return stepToUse().takeUntil(this._stopper);
->>>>>>> b802967e
+
+    return stepToUse().takeWhile(() => !this._eventStream.ended);
+
   },
 
   setUserView: function(userView) {
@@ -255,20 +241,9 @@
   },
 
   addLabel: function(label) {
-<<<<<<< HEAD
-    const gmailLabelView = new GmailLabelView({
-      classes: ['inboxsdk__thread_row_addition', 'inboxsdk__thread_row_label']
-    });
-
-    const prop = kefirCast(Kefir, label).combine(this._refresher, _.identity).takeUntilBy(this._stopper);
-
-    var added = false;
-    prop.onValue((labelDescriptor) => {
-
-      if(labelDescriptor){
-=======
-    const prop = baconCast(Bacon, label).toProperty().combine(this._refresher, _.identity).takeUntil(this._stopper);
+    const prop = kefirCast(Kefir, label).toProperty(null).combine(this._refresher, _.identity).takeUntilBy(this._stopper);
     var labelMod = null;
+
     prop.onValue(labelDescriptor => {
       if(!labelDescriptor){
         if (labelMod) {
@@ -293,7 +268,7 @@
           labelMod.gmailLabelView.setLabelDescriptorProperty(prop);
           this._modifications.label.claimed.push(labelMod);
         }
->>>>>>> b802967e
+
         const labelParentDiv = this._getLabelParent();
         if (!_.contains(labelParentDiv.children, labelMod.gmailLabelView.getElement())) {
           labelParentDiv.insertBefore(
@@ -363,13 +338,10 @@
     var activeDropdown = null;
     var buttonMod = null;
 
-<<<<<<< HEAD
-    var prop = kefirCast(Kefir, buttonDescriptor).toProperty();
-    prop.combine(this._refresher, _.identity).takeUntilBy(this._stopper).onValue((buttonDescriptor) => {
-=======
-    const prop = baconCast(Bacon, buttonDescriptor).toProperty().takeUntil(this._stopper);
-    prop.mapEnd(null).onValue(buttonDescriptor => {
->>>>>>> b802967e
+
+    var prop = kefirCast(Kefir, buttonDescriptor).toProperty().takeUntilBy(this._stopper);
+
+    prop.mapEnd(() => null).onValue(buttonDescriptor => {
       if (!buttonDescriptor) {
         if (activeDropdown) {
           activeDropdown.close();
@@ -380,6 +352,7 @@
         }
       }
     });
+
     prop.combine(this._refresher, _.identity).onValue(buttonDescriptor => {
       if (!buttonDescriptor) {
         if (buttonMod) {
