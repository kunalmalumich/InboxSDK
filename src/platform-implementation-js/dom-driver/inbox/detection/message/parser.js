--- conflicted
+++ resolved
@@ -50,20 +50,11 @@
   const attachmentsArea: ?HTMLElement = (!body || viewState !== 'EXPANDED') ? null : ec.run(
     'attachments area',
     () => {
-<<<<<<< HEAD
-      const el: ?HTMLElement = _.find(
-        [(body.parentElement:any).lastElementChild, body.lastElementChild],
-        el => el && el.nodeName === 'SECTION'
-      );
-      if (!el) throw new Error('element not found');
-      return el;
-=======
       const lastSection = _.last((body.parentElement:any).querySelectorAll('section:last-child'));
       if (!lastSection) {
         throw new Error('element not found');
       }
       return lastSection;
->>>>>>> 981e5479
     }
   );
 
