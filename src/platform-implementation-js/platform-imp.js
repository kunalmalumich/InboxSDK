<<<<<<< HEAD
var Views = require('./views');
=======
var AttachmentCardManager = require('./managers/attachment-card-manager');
var ComposeManager = require('./managers/compose-manager');
var MessageManager = require('./managers/message-manager');
var Tracker = require('./tracker');
>>>>>>> 8f3a10dc
var Email = require('./email');

var GmailDriver = require('./dom-driver/gmail/gmail-driver');


var PlatformImplementation = function(appId){
	this._appId = appId;

	this._tracker = new Tracker(appId);
	this._driver = new GmailDriver();

<<<<<<< HEAD
	this.Views = new Views(appId, this._driver);
	this.Email = new Email(appId, this._driver);
=======
	this.Email = new Email(appId, this._driver);
	this._tracker.setEmail(this.Email);

	this.AttachmentCardManager = new AttachmentCardManager(appId, this._driver);
	this.ComposeManager = new ComposeManager(appId, this._driver);
	this.MessageManager = new MessageManager(appId, this._driver);
>>>>>>> 8f3a10dc

	this.Utils = {
	    logErrorToServer: this._tracker.logErrorToServer.bind(this._tracker),
	    track: this._tracker.track.bind(this._tracker)
	};
};


module.exports = PlatformImplementation;<|MERGE_RESOLUTION|>--- conflicted
+++ resolved
@@ -1,11 +1,7 @@
-<<<<<<< HEAD
+
 var Views = require('./views');
-=======
-var AttachmentCardManager = require('./managers/attachment-card-manager');
-var ComposeManager = require('./managers/compose-manager');
-var MessageManager = require('./managers/message-manager');
 var Tracker = require('./tracker');
->>>>>>> 8f3a10dc
+
 var Email = require('./email');
 
 var GmailDriver = require('./dom-driver/gmail/gmail-driver');
@@ -17,17 +13,9 @@
 	this._tracker = new Tracker(appId);
 	this._driver = new GmailDriver();
 
-<<<<<<< HEAD
 	this.Views = new Views(appId, this._driver);
 	this.Email = new Email(appId, this._driver);
-=======
-	this.Email = new Email(appId, this._driver);
 	this._tracker.setEmail(this.Email);
-
-	this.AttachmentCardManager = new AttachmentCardManager(appId, this._driver);
-	this.ComposeManager = new ComposeManager(appId, this._driver);
-	this.MessageManager = new MessageManager(appId, this._driver);
->>>>>>> 8f3a10dc
 
 	this.Utils = {
 	    logErrorToServer: this._tracker.logErrorToServer.bind(this._tracker),
