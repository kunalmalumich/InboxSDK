var _ = require('lodash');


/**
* @class
* This namespace contains methods and types related to the currently logged in user
*/
var User = function(appId, driver){
	this._appId = appId;
	this._driver = driver;
};

_.extend(User.prototype, /** @lends User */ {

<<<<<<< HEAD
	/* this is being used by screenleap*/
=======
	/**
  * Get the email address of the currently logged in user
  * @return {string} an email address
  */
>>>>>>> 1ed1cbee
	getEmailAddress: function() {
		return this._driver.getUserEmailAddress();
	}

});

module.exports = User;<|MERGE_RESOLUTION|>--- conflicted
+++ resolved
@@ -12,14 +12,10 @@
 
 _.extend(User.prototype, /** @lends User */ {
 
-<<<<<<< HEAD
-	/* this is being used by screenleap*/
-=======
 	/**
-  * Get the email address of the currently logged in user
-  * @return {string} an email address
-  */
->>>>>>> 1ed1cbee
+	  * Get the email address of the currently logged in user
+	  * @return {string} an email address
+	  */
 	getEmailAddress: function() {
 		return this._driver.getUserEmailAddress();
 	}
