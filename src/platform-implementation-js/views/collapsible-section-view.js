--- conflicted
+++ resolved
@@ -34,35 +34,6 @@
 
 _.extend(CollapsibleSectionView.prototype, /** @lends CollapsibleSectionView */ {
 
-<<<<<<< HEAD
-	/**
-	 * Sets the rows to render in this section. These render like typical Gmail or Inbox rows with respect to style.
-	 *
-	 * Calling this function with an empty array is allowed and encouraged. Doing this will remove the loading indicator and show "No Results" or similar.
-	 * @param {RowDescriptor[]} - the rows to render
-	 */
-	setTableRows: function(rows){
-		if(!membersMap.has(this)){
-			return;
-		}
-
-		membersMap.get(this).collapsibleSectionViewDriver.setTableRows(rows);
-	},
-
-	/**
-	* Sets an arbitrary or custom HTML element as the content of this CollapsibleSectionView
-	* @param {HTMLElement} - the element to show in the collapsible section
-	*/
-	setContent: function(ele){
-		// TODO not implemented
-	},
-
-	/**
-	* Changes the collapsed state
-	* @param {boolean} value - whether the section should be collapsed or not
-	*/
-=======
->>>>>>> d38e019f
 	setCollapsed: function(value){
 		membersMap.get(this).collapsibleSectionViewDriver.setCollapsed(value);
 	},
